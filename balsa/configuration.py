import json
import os
from collections import OrderedDict
import re
from io import StringIO
from typing import Union, Optional, Dict, Any, List

from pathlib import Path

from .routines.general import is_identifier
from .routines.io.common import open_file, _FILE_TYPES


class ConfigParseError(IOError):
    pass


class ConfigSpecificationError(AttributeError):
    pass


class ConfigTypeError(ValueError):
    pass


class ConfigValue(object):
    """
    Wraps the value of a Config attribute to facilitate type-checking and pretty error messages.
    """

    def __init__(self, value, name, owner=None):

        self.value: Union[str, List[Union[str, ConfigValue]]] = value
        self._name: str = str(name)
        self._owner: 'Config' = owner

    def __str__(self): return str(self.value)

    def __repr__(self): return "ConfigValue(%r)" % self.value

    @property
    def namespace(self) -> str:
        """ Dot-separated name of this config value"""
        if self._owner is not None:
            return self._owner.namespace + '.' + self._name
        return self._name

    def as_type(self, type_):
        """
        Attempts to cast the value to a specified type.

        Args:
            type_ (type): The type (e.g. int, float, etc.) to try to cast

        Returns:
            The value cast as type

        Raises:
            ConfigTypeError: if the casting could not be performed.

        """

        try:
            return type_(self.value)
        except (ValueError, TypeError):

            message = "Attribute <{}> = '{}' could not be converted to {}".format(
                self.namespace, self.value, type_
            )
            raise ConfigTypeError(message)

    def as_bool(self) -> bool:
        """
        Resolves the value to bool

        Raises:
            ConfigTypeError: If the value cannot be resolved to bool
        """
        return self.as_type(bool)

    def as_int(self) -> int:
        """
        Resolves the value to int

        Raises:
            ConfigTypeError: If the value cannot be resolved to int
        """
        return self.as_type(int)

    def as_float(self) -> float:
        """
        Resolves the value to float

        Raises:
            ConfigTypeError: If the value cannot be resolved to float
        """
        return self.as_type(float)

    def as_str(self) -> str:
        """
        Resolves the value to str

        Raises:
            ConfigTypeError: If the value cannot be resolved to str
        """
        return self.as_type(str)

    def as_list(self, sub_type=None) -> list:
        """
        Resolves the value to a list.

        Args:
            sub_type (type): Optional. Specifies the expected contiguous (uniform) type of the list to convert to.

        Returns:
            list: The value, as a list

        """
        if sub_type is None:
            return self.as_type(list)

        return [
            item.as_type(sub_type)
            for item in self.as_type(list)
        ]

    def as_path(self, parent=None) -> Path:
        """
        Resolves the value to Path type

        Args:
            parent: Optional parent folder if this is a relative path

        Raises:
            ConfigTypeError: If the value cannot be resolved to Path
        """
        return Path(parent) / Path(self.as_str())

    def as_set(self, sub_type=None) -> set:
        """
        Converts the value to a set.

        Args:
            sub_type (type): Optional. Specifies the expected contiguous (uniform) type of the set to convert to.

        Returns:
            set: The value, as a set

        """
        if sub_type is None: return self.as_type(set)

        return {
            item.as_type(sub_type)
            for item in self.as_type(set)
        }

    def serialize(self) -> Union[list, Any]:
        if isinstance(self.value, list):
            return [x.serialize() for x in self.value]
        return self.value


class Config(object):
    """
    Represents a model configuration, usually stored in JSON format with the order of items preserved and comments
    (beginning with '//') stripped out. Keys in the JSON file which conform to Python variable names (e.g.
    "my_attribute" but not "My Attribute") become *attributes* of the Config object (e.g. instance.my_attribute).

    Value attributes (e.g. ``value`` in ``{"key": value}``) are stored as ConfigValue objects to facilitate type
    conversion and checking. So to access the raw value, write "instance.my_attribute.value" or, to convert it to a
    specified type, write ``instance.my_attribute.as_bool()``.

    This all facilitates "pretty" error message generation, to provide the end-user with as much information about the
    source of an error as these are common when specifying a model.

    A `Config` can be constructed from three static methods:

    - ``from_file()`` to construct from a JSON file on-disk
    - ``from_string()`` to construct from a JSON-formatted string in-memory
    - ``from_dict()`` to construct from a dictionary in-memory

    Note:
        - Config implements ``__contains__`` for testing if a name is 'in' the set of attributes.
        - To use ``__getitem__``, ``__setitem__`` (like a Dictionary), use the ``as_dict()`` method to convert to a dictionary representation. This also exposes dictionary iteration methods.
    """

    def __init__(self, config_dict, name=None, parent=None, file_=None):
        self._contents: dict = {}
        self._name: str = name
        self._parent: Optional['Config'] = parent
        self._file: Optional[_FILE_TYPES] = file_

        for key, original_value in config_dict.items():
            if isinstance(original_value, dict):
                value = Config(original_value, name=key, parent=self, file_=file_)
            elif isinstance(original_value, (list, set)):
                value_list = []
                for (i, item) in enumerate(original_value):
                    if isinstance(item, dict):
                        value_list.append(Config(item, name=key + "[%s]" % i, parent=self, file_=file_))
                    else:
                        value_list.append(ConfigValue(item, key + "[%s]" % i, owner=self))
                value = ConfigValue(value_list, key, owner=self)
            elif original_value is None:
                value = None
            else:
                value = ConfigValue(original_value, key, owner=self)

            if is_identifier(key):
                try:
                    setattr(self, key, value)
                except AttributeError:
                    print("WARNING: Config key '%s' conflicts with reserved properties" % key)
            self._contents[key] = value

    @property
<<<<<<< HEAD
    def name(self) -> str:
        """ Short name of each part of the config. For non-root Configs, this will be the name of the attribute used
        to access this Config from the parent. """
        return self._name

    @property
    def parent(self) -> Optional['Config']:
        """ Pointer to the parent of non-root Configs."""
=======
    def name(self):
        """Short name of each part of the config. For non-root Configs, this will be the name of the attribute used
        to access this Config from the parent."""
        return self._name

    @property
    def parent(self):
        """Pointer to the parent of non-root Configs."""
>>>>>>> af09caa2
        return self._parent

    @property
    def namespace(self) -> str:
        """The dot-separated namespace of this part of the full Config."""
        name = self._name if self._name is not None else '<unnamed>'
        if self._parent is None:
            return name
        return '.'.join([self._parent.namespace, name])

    def __str__(self):
        if self._parent is None:
            return "Config @%s" % self._file

        return "Config(%s) @%s" % (self.namespace, self._file)

    def __getattr__(self, item):
        raise ConfigSpecificationError("Item '%s' is missing from config <%s>" % (item, self.namespace))

    def __contains__(self, item): return item in self._contents

    def __getitem__(self, item):
        if item not in self:
            raise ConfigSpecificationError("Item '%s' is missing from config <%s>" % (item, self.namespace))
        return self._contents[item]

    def as_dict(self, key_type=None, value_type=None) -> dict:
        """
        Converts this entry to a primitive dictionary, using specified types for the keys and values.

        Args:
            key_type (type, optional): Defaults to ``None``. The type to which the keys will be cast, or None to ignore
                casting.
            value_type (type, optional): Defaults to ``None``. The type to which the values will be cast, or None to
                ignore casting.

        Returns:
            dict: A dictionary containing the entry's keys and values

        """

        if key_type is None and value_type is None:
            return self._contents.copy()

        def any_type(val): return val

        if key_type is None: key_type = any_type
        if value_type is None: value_type = any_type

        retval = OrderedDict()
        for key, val in self._contents.items():
            try:
                key = key_type(key)
            except ValueError:
                message = "Key <{}> = '{}' could not be converted to {}".format(
                    self.namespace, key, key_type
                )
                raise ConfigTypeError(message)

            try:
                val = val.as_type(value_type)
            except ValueError:
                message = "Value <{}.{}> = '{}' could not be converted to {}".format(
                    self.namespace, key, val, key_type
                )
                raise ConfigTypeError(message)
            retval[key] = val
        return retval

    def serialize(self) -> dict:
        """Recursively converts the Config back to primitive dictionaries"""
        child_dict = OrderedDict()
        for attr, item in self._contents.items():
            child_dict[attr] = item.serialize()
        return child_dict

    def to_file(self, fp: _FILE_TYPES):
        """
        Writes the Config to a JSON file.

        Args:
            fp (str): File path to the output files

        """
        dict_ = self.serialize()
        with open_file(fp, mode='w') as writer:
            json.dump(dict_, writer, indent=2)

    @classmethod
    def from_file(cls, fp: _FILE_TYPES) -> 'Config':
        """
        Reads a Config from a JSON file. Comments beginning with '//' are ignored.

        Args:
            fp (str): The path to the JSON file

        Returns:
            Config: The Config object representing the JSON file.

        Raises:
            ConfigParseError: if there's a problem parsing the JSON file

        """
        with open_file(fp, mode='r') as reader:
            try:
                dict_ = json.loads(cls._parse_comments(reader), object_pairs_hook=OrderedDict)
            except ValueError as ve:
                # If there's an error reading the JSON file, re-raise it as a ConfigParseError for clarity
                raise ConfigParseError(str(ve))

            root_name = os.path.splitext(os.path.basename(fp))[0]
            return Config(dict_, name=root_name, file_=fp)

    @classmethod
    def from_string(cls, s: str, file_name: str = '<from_str>', root_name: str = '<root>') -> 'Config':
        """
        Reads a Config from a JSON file as a string. Comments beginning with '//' are ignored.

        Args:
            s (str): The string containing the Config data, in JSON format.
            file_name (str): Optional 'file' name for display purposes.
            root_name (str): Optional root name for display purposes.

        Returns:
            Config:
                The Config object representing the JSON file.

        Raises:
            ConfigParseError: if there's a problem parsing the JSON file

        """
        sio = StringIO(s)
        try:
            dict_ = json.loads(cls._parse_comments(sio), object_pairs_hook=OrderedDict)
        except ValueError as ve:
            raise ConfigParseError(str(ve))

        return Config(dict_, name=root_name, file_=file_name)

    @staticmethod
    def from_dict(dict_: dict, file_name: str = '<from_dict>', root_name: str = '<root>') -> 'Config':
        """
        Converts a raw dictionary to a Config object.

        Args:
            dict_ (dict): The dictionary to create a Config from
            file_name:
            root_name:

        Returns:
            Config

        """
        return Config(dict_, name=root_name, file_=file_name)

    @staticmethod
    def _parse_comments(reader):
        """Removes comments beginning with '//' from the stream"""
        regex = r'\s*(#|\/{2}).*$'
        regex_inline = r'(:?(?:\s)*([A-Za-z\d\.{}]*)|((?<=\").*\"),?)(?:\s)*(((#|(\/{2})).*)|)$'

        pipe = []
        for line in reader:
            if re.search(regex, line):
                if re.search(r'^' + regex, line, re.IGNORECASE): continue
                elif re.search(regex_inline, line):
                    pipe.append(re.sub(regex_inline, r'\1', line))
            else:
                pipe.append(line)
        return "\n".join(pipe)<|MERGE_RESOLUTION|>--- conflicted
+++ resolved
@@ -214,7 +214,6 @@
             self._contents[key] = value
 
     @property
-<<<<<<< HEAD
     def name(self) -> str:
         """ Short name of each part of the config. For non-root Configs, this will be the name of the attribute used
         to access this Config from the parent. """
@@ -223,16 +222,6 @@
     @property
     def parent(self) -> Optional['Config']:
         """ Pointer to the parent of non-root Configs."""
-=======
-    def name(self):
-        """Short name of each part of the config. For non-root Configs, this will be the name of the attribute used
-        to access this Config from the parent."""
-        return self._name
-
-    @property
-    def parent(self):
-        """Pointer to the parent of non-root Configs."""
->>>>>>> af09caa2
         return self._parent
 
     @property
