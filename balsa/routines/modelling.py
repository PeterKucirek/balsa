from typing import Iterable, Union

from pandas import DataFrame, Series, Index
from numpy import ndarray
import pandas as pd
import numpy as np
import numexpr as ne

_vector_type = Union[ndarray, Series]


<<<<<<< HEAD
def tlfd(values: _vector_type, bin_start: int = 0, bin_end: int = 200, bin_step: int = 2, weights: _vector_type = None,
         intrazonal: _vector_type = None, label_type: str = 'MULTI', include_top: bool = False
         ) -> Series:
=======
def tlfd(values, bin_start=0, bin_end=200, bin_step=2, weights=None, intrazonal=None, label_type='MULTI',
         include_top=False):
>>>>>>> af09caa2
    """
    Generates a Trip Length Frequency Distribution (i.e. a histogram) from given data. Produces a "pretty" Pandas object
    suitable for charting.

    Args:
        values (Union[numpy.ndarray, pandas.Series]): A vector of trip lengths, with a length  of "N". Can be provided
            from a table of trips, or from a matrix (in "tall" format).
        bin_start (int): Defaults is ``0``. The minimum bin value, in the same units as ``values``.
        bin_end (int): Defaults to ``200``. The maximum bin value, in the same units as ``values``. Values over this
            limit are either ignored, or counted under a separate category (see ``include_top``)
        bin_step (int): Default is ``2``. The size of each bin, in the same unit as ``values``.
        weights (Union[numpy.ndarray, pandas.Series], optional): Defaults to ``None``. A vector of weights to use of
            length "N", to produce a weighted histogram.
        intrazonal (Union[numpy.ndarray, pandas.Series], optional): Defaults to ``None``. A boolean vector indicating
            which values are considered "intrazonal". When specified, prepends an ``intrazonal`` category to the front
            of the histogram.
        label_type (str, optional): Defaults to ``'MULTI'``. The format of the returned index. Options are:
            - ``MULTI``: The returned index will be a 2-level MultiIndex ['from', 'to'];
            - ``TEXT``: The returned index will be text-based: "0 to 2";
            - ``BOTTOM``: The returned index will be the bottom of each bin; and
            - ``TOP``: The returned index will be the top of each bin.
        include_top (bool, optional): Defaults to ``False``. If True, the function will count all values (and weights,
            if provided) above the `bin_top`, and add them to the returned Series. This bin is described as going from
            `bin_top` to `inf`.

    Returns:
        pandas.Series:
            The weighted or unweighted histogram, depending on the options configured above.

    """
    bins = list(range(bin_start, bin_end + bin_step, bin_step))

    if intrazonal is not None:
        if weights is not None:
            iz_total = weights.loc[intrazonal].sum()
            weights = weights.loc[~intrazonal]
        else:
            iz_total = intrazonal.sum()

        values = values.loc[~intrazonal]

    if weights is not None:
        hist, _ = np.histogram(values, weights=weights, bins=bins)
    else:
        hist, _ = np.histogram(values, bins=bins)

    new_len = len(hist)
    if intrazonal is not None: new_len += 1
    if include_top: new_len += 1
    new_hist = np.zeros(shape=new_len, dtype=hist.dtype)
    lower_index = 0
    upper_index = new_len

    if intrazonal is not None:
        new_hist[0] = iz_total
        bins.insert(0, 'intrazonal')
        lower_index += 1
    if include_top:
        if weights is not None:
            top = weights.loc[values >= bin_end].sum()
        else:
            top = (values >= bin_end).sum()

        new_hist[-1] = top
        bins.append(np.inf)
        upper_index -= 1
    new_hist[lower_index: upper_index] = hist

    label_type = label_type.upper()
    if label_type == 'MULTI':
        index = pd.MultiIndex.from_arrays([bins[:-1], bins[1:]], names=['from', 'to'])
    elif label_type == 'TOP':
        index = pd.Index(bins[1:])
    elif label_type == 'BOTTOM':
        index = pd.Index(bins[:-1])
    elif label_type == 'TEXT':
        s0 = pd.Series(bins[:-1], dtype=str).astype(str)
        s1 = pd.Series(bins[1:], dtype=str).astype(str)
        index = pd.Index(s0 + ' to ' + s1)
    else:
        raise NotImplementedError(label_type)

    new_hist = pd.Series(new_hist, index=index)

    return new_hist


def _get_distance_equation(method):
    if method.lower() == 'euclidean':
        expr = "sqrt((x0 - x1)**2 + (y0 - y1) ** 2) * coord_unit"
    elif method.lower() == 'manhattan':
        expr = "(abs(x0 - x1) + abs(y0 - y1)) * coord_unit"
    elif method.lower() == 'haversine':
        y0 = "(y0 * pi / 180)"
        y1 = "(y1 * pi / 180)"
        delta_lon = "((x1 - x0) * pi / 180)"
        delta_lat = "((y1 - y0) * pi / 180)"
        part1 = "sin({delta_lat} / 2.0)**2 + cos({y0}) * cos({y1}) * (sin({delta_lon} / 2.0))**2"\
            .format(delta_lat=delta_lat, delta_lon=delta_lon, y0=y0, y1=y1)
        expr = "6371.0 * earth_radius_factor* 2.0 * arctan2(sqrt({part1}), sqrt(1.0 - {part1})) * coord_unit".\
            format(part1=part1)
    else:
        raise NotImplementedError(method.lower())
    return expr


def _prepare_distance_kwargs(kwargs):
    defaults = {'coord_unit': 1.0, 'earth_radius_factor': 1.0, 'pi': np.pi}
    for key, val in defaults.items():
        if key not in kwargs:
            kwargs[key] = val


def _check_vectors(description: str, *vectors):
    if len(vectors) < 1: return []

    first = vectors[0]
    retval = []
    common_index, common_length = None, None
    if isinstance(first, pd.Series):
        common_index = first.index
        common_length = len(common_index)
        retval.append(first.values[...])
    else:
        retval.append(first[...])

    for vector in vectors[1:]:
        if isinstance(vector, pd.Series):
            assert vector.index.equals(common_index), "All %s Series must have the same index" % description
            retval.append(vector.values[...])
        else:
            assert len(vector) == common_length, "All %s vectors must have the same length" % description
            retval.append(vector[...])

    return common_index, retval


<<<<<<< HEAD
def distance_matrix(x0: _vector_type, y0: _vector_type, tall: bool = False, method: str = 'euclidean',
                    labels0: Union[Iterable, Index] = None, x1: _vector_type = None, y1: _vector_type = None,
                    labels1: Union[Iterable, Index] = None, **kwargs):
=======
def distance_matrix(x0, y0, tall=False, method='EUCLIDEAN', labels0=None, x1=None, y1=None, labels1=None, **kwargs):
>>>>>>> af09caa2
    """
    Fastest method of computing a distance matrix from vectors of coordinates, using the NumExpr package. Supports
    several equations for computing distances.

    Accepts two or four vectors of x-y coordinates. If only two vectors are provided (x0, y0), the result will be the
    2D product of this vector with itself (vector0 * vector0). If all four are provided (x0, y0, x1, y1), the result
    will be the 2D product of the first and second vector (vector0 * vector1).

    Args:
        x0 (Union[numpy.ndarray, pandas.Series]): Vector of x-coordinates, of length N0. Can be a Series to specify labels.
        y0 (Union[numpy.ndarray, pandas.Series]): Vector of y-coordinates, of length N0. Can be a Series to specify labels.
        tall (bool, optional): Defaults to ``False``. If True, returns a vector whose shape is N0 x N1. Otherwise,
            returns a matrix whose shape is (N0, N1).
        method (str, optional): Defaults to ``'EUCLIDEAN'``. Specifies the method by which to compute distance. Valid
            options are:
            ``'EUCLIDEAN'``: Computes straight-line, 'as-the-crow flies' distance.
            ``'MANHATTAN'``: Computes the Manhattan distance
            ``'HAVERSINE'``: Computes distance based on lon/lat.
        labels0 (pandas.Index-like, optional): Defaults to ``None``. Override set of labels to use if x0 and y0 are both raw
            Numpy arrays
        x1 (Union[numpy.ndarray, pandas.Series], optional): Defaults to ``None``. A second vector of x-coordinates, of length
            N1. Can be a Series to specify labels
        y1 (Union[numpy.ndarray, pandas.Series], optional): Defaults to ``None``. A second vector of y-coordinates, of length
            N1. Can be a Series to specify labels
        labels1 (pandas.Index-like): Override set of labels to use if x1 and y1 are both raw Numpy arrays
        **kwargs: Additional scalars to pass into the evaluation context

    Kwargs:
        coord_unit (float):
            Factor applies directly to the result, defaulting to 1.0 (no conversion). Useful when the coordinates are
            provided in one unit (e.g. m) and the desired result is in a different unit (e.g. km). Only used for
            Euclidean or Manhattan distance
        earth_radius_factor (float):
            Factor to convert from km to other units when using Haversine distance

    Returns:
        pandas.Series, pandas.DataFrame or numpy.ndarray:
            A *Series* will be returned when ``tall=True``, and labels can be inferred and will always have 2-level
            MultiIndex. A *DataFrame* will be returned when ``tall=False`` and labels can be inferred. A *ndarray* will
            be returned when labels could not be inferred; if ``tall=True`` the array will be 1-dimensional, with shape
            (N x N,). Otherwise, it will 2-dimensional with shape (N, N)

    Note:
        The type of the returned object depends on whether labels can be inferred from the arguments. This is always
        true when the `labels` argument is specified, and the returned value will use cross-product of the `labels`
        vector.

        Otherwise, the function will try and infer the labels from the `x` and `y` objects, if one or both of them are
        provided as Series.

    """

    second_coords = x1 is not None and y1 is not None

    descr = "first coordinate" if second_coords else "coordinate"
    temp_labels, (x_array0, y_array0) = _check_vectors(descr, x0, y0)
    if labels0 is None: labels0 = temp_labels

    if second_coords:
        temp_labels, (x_array1, y_array1) = _check_vectors("second coordinate", x1, y1)
        if labels1 is None: labels1 = temp_labels
    else:
        x_array1 = x_array0[...]
        y_array1 = y_array0[...]
        labels1 = labels0

    n0, n1 = len(x_array0), len(x_array1)

    x_array0.shape = n0, 1
    y_array0.shape = n0, 1
    x_array1.shape = 1, n1
    y_array1.shape = 1, n1

    expr = _get_distance_equation(method)
    kwargs = kwargs.copy()
    _prepare_distance_kwargs(kwargs)
    kwargs['x0'] = x_array0
    kwargs['x1'] = x_array1
    kwargs['y0'] = y_array0
    kwargs['y1'] = y_array1

    raw_matrix = ne.evaluate(expr, local_dict=kwargs)
    labelled_result = labels0 is not None and labels1 is not None

    if tall:
        raw_matrix.shape = n0 * n1
        if not labelled_result: return raw_matrix

        mi = pd.MultiIndex.from_product([labels0, labels1])
        return pd.Series(raw_matrix, index=mi)
    elif not labelled_result:
        return raw_matrix

    return pd.DataFrame(raw_matrix, index=labels0, columns=labels1)


def distance_array(x0: _vector_type, y0: _vector_type, x1: _vector_type, y1: _vector_type, method: str = 'euclidean',
                   **kwargs):
    """
    Fast method to compute distance between 2 (x, y) points, represented by 4 separate arrays, using the NumExpr
    package. Supports several equations for computing distances

    Args:
        x0: X or Lon coordinate of first point
        y0: Y or Lat coordinate of first point
        x1: X or Lon coordinate of second point
        y1: Y or Lat coordinate of second point
        method (str, optional): Defaults to ``'EUCLIDEAN'``. Specifies the method by which to compute distance. Valid
            options are:
            ``'EUCLIDEAN'``: Computes straight-line, 'as-the-crow flies' distance.
            ``'MANHATTAN'``: Computes the Manhattan distance
            ``'HAVERSINE'``: Computes distance based on lon/lat.
        **kwargs: Additional scalars to pass into the evaluation context

    Kwargs:
        coord_unit (float):
            Factor applies directly to the result, defaulting to 1.0 (no conversion). Useful when the
            coordinates are provided in one unit (e.g. m) and the desired result is in a different unit (e.g. km).
            Only used for Euclidean or Manhattan distance
        earth_radius_factor (float):
            Factor to convert from km to other units when using Haversine distance

    Returns:
        numpy.ndarray or pandas.Series:
            Distance from the vectors of first points to the vectors of second points. A Series is returned when one or
            more coordinate arrays are given as a Series object

    """

    labels, (x0, y0, x1, y1) = _check_vectors("coordinate", x0, y0, x1, y1)

    expr = _get_distance_equation(method)
    kwargs = kwargs.copy()
    _prepare_distance_kwargs(kwargs)
    kwargs['x0'] = x0
    kwargs['x1'] = x1
    kwargs['y0'] = y0
    kwargs['y1'] = y1

    result_array = ne.evaluate(expr, local_dict=kwargs)

    if labels is not None:
        return pd.Series(result_array, index=labels)

    return result_array<|MERGE_RESOLUTION|>--- conflicted
+++ resolved
@@ -9,14 +9,8 @@
 _vector_type = Union[ndarray, Series]
 
 
-<<<<<<< HEAD
 def tlfd(values: _vector_type, bin_start: int = 0, bin_end: int = 200, bin_step: int = 2, weights: _vector_type = None,
-         intrazonal: _vector_type = None, label_type: str = 'MULTI', include_top: bool = False
-         ) -> Series:
-=======
-def tlfd(values, bin_start=0, bin_end=200, bin_step=2, weights=None, intrazonal=None, label_type='MULTI',
-         include_top=False):
->>>>>>> af09caa2
+         intrazonal: _vector_type = None, label_type: str = 'MULTI', include_top: bool = False) -> Series:
     """
     Generates a Trip Length Frequency Distribution (i.e. a histogram) from given data. Produces a "pretty" Pandas object
     suitable for charting.
@@ -154,13 +148,9 @@
     return common_index, retval
 
 
-<<<<<<< HEAD
-def distance_matrix(x0: _vector_type, y0: _vector_type, tall: bool = False, method: str = 'euclidean',
+def distance_matrix(x0: _vector_type, y0: _vector_type, tall: bool = False, method: str = 'EUCLIDEAN',
                     labels0: Union[Iterable, Index] = None, x1: _vector_type = None, y1: _vector_type = None,
                     labels1: Union[Iterable, Index] = None, **kwargs):
-=======
-def distance_matrix(x0, y0, tall=False, method='EUCLIDEAN', labels0=None, x1=None, y1=None, labels1=None, **kwargs):
->>>>>>> af09caa2
     """
     Fastest method of computing a distance matrix from vectors of coordinates, using the NumExpr package. Supports
     several equations for computing distances.
