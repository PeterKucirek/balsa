from typing import List, Union, Dict, Callable, Tuple, Any, Optional
from pathlib import Path

from pandas import DataFrame, Series
import pandas as pd
import numpy as np
from matplotlib import pyplot as plt
from matplotlib.axes import Axes
from matplotlib.ticker import FormatStrFormatter, StrMethodFormatter, FuncFormatter


<<<<<<< HEAD
def convergence_boxplot(targets: DataFrame, results: DataFrame, filter_func: Callable[[Series], Series],
                        adjust_target: bool = True, percentage: bool = True, band: Tuple[float, float] = None,
                        simple_labels: bool = True, ax=None, fp: str = None, title: str = None
                        ) -> Axes:
=======
def convergence_boxplot(targets, results, filter_func, adjust_target=True, percentage=True, band=None,
                        simple_labels=True, ax=None, fp=None, title=None):
>>>>>>> af09caa2
    """
    Measures convergence of constrained location-choice models (such as work-location choice). Can be used to
    produce multiple boxplots for different sub-sets of zones, usually based on size.

    Args:
        targets:
        results:
        filter_func:
        adjust_target:
        percentage:
        band:
        simple_labels:
        ax:
        fp:
        title:

    Returns:

    """

    assert results.columns.equals(targets.columns)

    columns, filters, n = [], [], 0
    for colname in targets:
        filter_ = filter_func(targets[colname])
        filters.append(filter_)
        n = max(n, filter_.sum())
        columns.append(colname)

    unlabelled_zones = np.full([n, len(columns)], np.nan, dtype=np.float64)
    model_sums, target_sums = [], []

    for i, (colname, filter_) in enumerate(zip(columns, filters)):
        m = filter_.sum()

        model_vector = results.loc[filter_, colname]
        target_vector = targets.loc[filter_, colname]

        if adjust_target and target_vector.sum() > 0:
            factor = model_vector.sum() / target_vector.sum()
            target_vector = target_vector * factor

        model_sums.append(model_vector.sum())
        target_sums.append(target_vector.sum())

        err = model_vector - target_vector
        if percentage: err /= target_vector

        unlabelled_zones[:m, i] = err.values

    if not simple_labels:
        columns = [
            "{}\n{} workers\n{} jobs\n{} zones".format(c, model_sums[i], int(target_sums[i]), filters[i].sum())
            for i, c in enumerate(columns)
        ]
    unlabelled_zones = pd.DataFrame(unlabelled_zones, columns=columns)

    with np.errstate(invalid='ignore'):
        ax = unlabelled_zones.plot.box(ax=ax, figsize=[12, 6])
        ax.axhline(0)

        if percentage:
            ax.yaxis.set_major_formatter(FuncFormatter(lambda x, pos: "{}%".format(np.round(x, 2) * 100)))
            ax.set_ylabel("Relative error ((Model - Target) / Target)")
        else:
            ax.set_ylabel("Error (Model - Target)")

        xlabel = "Occupation & Employment Status"
        if adjust_target:
            xlabel += "\n(Targets adjusted to match model totals)"
        ax.set_xlabel(xlabel)

        if band is not None:
            lower, upper = band
            ax.axhline(lower, color='black', linewidth=1, alpha=0.5)
            ax.axhline(upper, color='black', linewidth=1, alpha=0.5)

        if title: ax.set_title(title)

        if fp is not None:
            plt.savefig(str(fp))

        return ax


<<<<<<< HEAD
def location_summary(model: DataFrame, target: DataFrame, ensemble_names: Series, title: str = '', fp: Path = None,
                     dpi: int = 150, district_name: str = 'Ensemble'
                     ) -> Axes:
=======
def location_summary(model, target, ensemble_names, title='', fp=None, dpi=150, district_name='Ensemble'):
>>>>>>> af09caa2
    """
    Creates a compound plot showing total attractions to specified locations

    Args:
        model:
        target:
        ensemble_names:
        title:
        fp:
        dpi:
        district_name:

    Returns:
        matplotlib.Axes
    """

    fig, ax = plt.subplots(1, 3, figsize=[16, 8], gridspec_kw={'width_ratios': [4, 2, 2]})

    model_col = model.reindex(ensemble_names.index, fill_value=0)
    target_col = target.reindex(ensemble_names.index, fill_value=0)

    factor = model_col.sum() / target_col.sum()
    target_col = target_col * factor

    df = pd.DataFrame({'Model': model_col, "Target": target_col})
    df.index = ensemble_names
    df.index.name = district_name
    sub_ax = ax[0]
    df.plot.barh(ax=sub_ax)
    sub_ax.set_title(title)
    sub_ax.invert_yaxis()

    short_labels = np.arange(1, len(ensemble_names) + 1)
    short_labels[-1] = 99

    sub_ax = ax[1]
    diff = model_col - target_col
    diff.index = short_labels

    colours = pd.Series('grey', index=diff.index)
    colours.loc[diff >= 2000] = 'skyblue'
    colours.loc[diff >= 5000] = 'dodgerblue'
    colours.loc[diff <= -2000] = 'lightsalmon'
    colours.loc[diff <= -5000] = 'tomato'

    diff.plot.barh(ax=sub_ax, color=colours)
    sub_ax.set_title("Error (Model - Target)")
    sub_ax.invert_yaxis()

    sub_ax = ax[2]
    perc_diff = diff / target_col
    perc_diff.index = short_labels

    colours = pd.Series('grey', index=perc_diff.index)
    colours.loc[perc_diff >= 0.1] = 'skyblue'
    colours.loc[perc_diff >= 0.25] = 'dodgerblue'
    colours.loc[perc_diff <= -0.1] = 'lightsalmon'
    colours.loc[perc_diff <= -0.25] = 'tomato'

    perc_diff.plot.barh(ax=sub_ax, color=colours)
    sub_ax.set_title(" % Error (Model - Target) / Target")
    sub_ax.invert_yaxis()

    plt.tight_layout()

    if fp is not None:
        fig.savefig(str(fp), dpi=dpi)

    return ax


def trumpet_diagram(counts: Series, model_volume: Series, categories: Union[Series, List[Series]] = None,
                    category_colours: Dict[Union[Any, tuple], str] = None,
                    category_markers: Dict[Union[Any, tuple], str] = None, label_format: str = None, title: str = '',
                    y_bounds: Tuple[float, float] = (-2, 2), ax: Optional[Axes] = None, x_label: str = "Count volume",
                    legend=True, **kwargs) -> Axes:
    pass
    """
    Plots a auto volumes "trumpet" diagram of relative error vs. target count, and will draw min/max error curves based
    on FHWA guidelines. Can be used to plot different categories of count locations.

    Args:
        counts (pandas.Series): Target counts. Each item represents a different count location. Index does not need to be
            unique.
        model_volume (pandas.Series): Modelled volumes for each location. The index must match the counts Series.
        categories (Union[pandas.Series, List[pandas.Series]], optional): Defaults to ``None``. Optional classification of each
            count location. Must match the index of the count Series. Can be provided as a List of Series (which all
            must match the count index) to enable tuple-based categorization.
        category_colours (Dict[Union[str, tuple], str], optional): Defaults to ``None``. Mapping of each category to a
            colour, specified as a hex string. Only used when categories are provided. Missing categories revert to
            ``None``, using the default colour for the style.
        category_markers (Dict[Union[str, tuple], str], optional): Defaults to ``None``. Mapping of each category to a
            matplotlib marker string (see https://matplotlib.org/api/markers_api.html for options). Only used when
            categories are provided. Missing categories revert to ``None``, using the default marker for the style.
        label_format (str, optional): Defaults to ``None``. Used to convert category values (especially tuples) into
            readable strings for the plot legend. The relevant line of code is
            ``current_label = label_format % category_key``. Only used when categories are provided.
        title (str, optional): The title to set on the plot.
        y_bounds (tuple, optional): Defaults to ``(-2, 2)``, or (-200%, 200%). Limit of the Y-Axis. This is needed
            because relative errors can be very high close to the y-intercept of the plot.
        ax (matplotlib.Axes, optional): Defaults to ``None``. Sub-Axes to add this plot to, if using ``subplots()``.
        x_label (str, optional): Defaults to ``'Count volume'``. Label to use for the X-axis. The Y-axis is always
            "Relative Error"
        legend (bool, optional): Defaults to ``True``. Flag to add a legend.
        **kwargs: Additional kwargs to pass to ``DataFrame.plot.scatter()``

    Returns:
        matplotlib.Axes:
            The Axes object generated from the plot. For most use cases, this is not really needed.

    """

    assert model_volume.index.equals(counts.index)

    n_categories = 0
    if categories is not None:
        if isinstance(categories, list):
            for s in categories: assert s.index.equals(model_volume.index)
            if label_format is None: label_format = '-'.join(['%s'] * len(categories))
            categories = pd.MultiIndex.from_arrays(categories)
            n_categories = len(categories.unique())
        else:
            assert categories.index.equals(model_volume.index)
            n_categories = categories.nunique()

        if category_colours is None: category_colours = {}
        if category_markers is None: category_markers = {}
    if label_format is None: label_format = "%s"

    df = pd.DataFrame({'Model Volume': model_volume, 'Count Volume': counts})
    df['Error'] = df['Model Volume'] - df['Count Volume']
    df['% Error'] = df['Error'] / df['Count Volume']

    if n_categories > 1:
        for category_key, subset in df.groupby(categories):
            current_label = label_format % category_key
            current_color = category_colours[category_key] if category_key in category_colours else None
            current_marker = category_markers[category_key] if category_key in category_markers else None

            ax = subset.plot.scatter(x='Count Volume', y='% Error', ax=ax, c=current_color,
                                     marker=current_marker, label=current_label, **kwargs)
    else:
        ax = df.plot.scatter(x='Count Volume', y='% Error', ax=ax, **kwargs)

    top = counts.max() * 1.05  # Add 5% to the top, to give some visual room on the right side
    xs = np.arange(1, top, 10)
    pos_ys = (-13.7722 + (555.1382 * xs ** -0.26025)) / 100.
    neg_ys = pos_ys * -1

    ax.plot(xs, np.zeros(len(xs)), color='black')
    ax.plot(xs, pos_ys, color='red', linewidth=1, zorder=1)
    ax.plot(xs, neg_ys, color='red', linewidth=1, zorder=1)

    ax.set_xlim(0, top)

    bottom, top = y_bounds
    ax.set_ylim(bottom, top)
    ax.set_yticks(np.arange(bottom, top, 0.25))

    ax.set_title(title)
    ax.set_ylabel("Relative Error")
    ax.set_xlabel(x_label)
    if legend: ax.legend()

    return ax<|MERGE_RESOLUTION|>--- conflicted
+++ resolved
@@ -9,15 +9,9 @@
 from matplotlib.ticker import FormatStrFormatter, StrMethodFormatter, FuncFormatter
 
 
-<<<<<<< HEAD
 def convergence_boxplot(targets: DataFrame, results: DataFrame, filter_func: Callable[[Series], Series],
                         adjust_target: bool = True, percentage: bool = True, band: Tuple[float, float] = None,
-                        simple_labels: bool = True, ax=None, fp: str = None, title: str = None
-                        ) -> Axes:
-=======
-def convergence_boxplot(targets, results, filter_func, adjust_target=True, percentage=True, band=None,
-                        simple_labels=True, ax=None, fp=None, title=None):
->>>>>>> af09caa2
+                        simple_labels: bool = True, ax=None, fp: str = None, title: str = None) -> Axes:
     """
     Measures convergence of constrained location-choice models (such as work-location choice). Can be used to
     produce multiple boxplots for different sub-sets of zones, usually based on size.
@@ -103,13 +97,8 @@
         return ax
 
 
-<<<<<<< HEAD
 def location_summary(model: DataFrame, target: DataFrame, ensemble_names: Series, title: str = '', fp: Path = None,
-                     dpi: int = 150, district_name: str = 'Ensemble'
-                     ) -> Axes:
-=======
-def location_summary(model, target, ensemble_names, title='', fp=None, dpi=150, district_name='Ensemble'):
->>>>>>> af09caa2
+                     dpi: int = 150, district_name: str = 'Ensemble') -> Axes:
     """
     Creates a compound plot showing total attractions to specified locations
 
