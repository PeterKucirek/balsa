<<<<<<< HEAD
"""
General IO routines
===================

"""
from typing import Union
=======
>>>>>>> af09caa2
import numpy as np
import pandas as pd
from contextlib import contextmanager

from pathlib import Path

_FILE_TYPES = Union[Path, str]
_MATRIX_TYPES = Union[pd.DataFrame, pd.Series, np.ndarray]


def coerce_matrix(matrix: _MATRIX_TYPES, allow_raw=True, force_square=True) -> np.ndarray:
    """
    Infers a NumPy array from given input

    Args:
        matrix:
        allow_raw (bool, optional): Defaults to ``True``.
        force_square (bool, optional): Defaults to ``True``.

    Returns:
        numpy.ndarray:
            A 2D ndarray of type float32
    """
    if isinstance(matrix, pd.DataFrame):
        if force_square:
            assert matrix.index.equals(matrix.columns)
        return matrix.values.astype(np.float32)
    elif isinstance(matrix, pd.Series):
        assert matrix.index.nlevels == 2, "Cannot infer a matrix from a Series with more or fewer than 2 levels"
        wide = matrix.unstack()

        union = wide.index | wide.columns
        wide = wide.reindex_axis(union, fill_value=0.0, axis=0).reindex_axis(union, fill_value=0.0, axis=1)
        return wide.values.astype(np.float32)

    if not allow_raw:
        raise NotImplementedError()

    matrix = np.array(matrix, dtype=np.float32)
    assert len(matrix.shape) == 2
    i, j = matrix.shape
    assert i == j

    return matrix


def expand_array(a: np.ndarray, n: int, axis: int = None) -> np.ndarray:
    """
    Expands an array across all dimensions by a set amount

    Args:
        a (numpy.ndarray): The array to expand
        n (numpy.ndarray): The (non-negative) number of items to expand by.
        axis (int, optional): Defaults to ``None``. The axis to expand along, or None to expand along all axes.

    Returns:
        numpy.ndarray:
            The expanded array
    """

    if axis is None: new_shape = [dim + n for dim in a.shape]
    else:
        new_shape = []
        for i, dim in enumerate(a.shape):
            dim += n if i == axis else 0
            new_shape.append(dim)

    out = np.zeros(new_shape, dtype=a.dtype)

    indexer = [slice(0, dim) for dim in a.shape]
    out[indexer] = a

    return out


@contextmanager
def open_file(file_handle: _FILE_TYPES, **kwargs):
    """
    Context manager for opening files provided as several different types. Supports a file handler as a str, unicode,
    ``pathlib.Path``, or an already-opened handler.

    Args:
        file_handle (Union[str, unicode, Path, File]): The item to be opened or is already open.
        **kwargs: Keyword args passed to ``open()``. Usually mode='w'.

    Yields:
        File:
            The opened file handler. Automatically closed once out of context.

    """
    opened = False
    if isinstance(file_handle, str):
        f = open(file_handle, **kwargs)
        opened = True
    elif isinstance(file_handle, Path):
        f = file_handle.open(**kwargs)
        opened = True
    else:
        f = file_handle

    try:
        yield f
    finally:
        if opened:
            f.close()<|MERGE_RESOLUTION|>--- conflicted
+++ resolved
@@ -1,12 +1,4 @@
-<<<<<<< HEAD
-"""
-General IO routines
-===================
-
-"""
 from typing import Union
-=======
->>>>>>> af09caa2
 import numpy as np
 import pandas as pd
 from contextlib import contextmanager
