--- conflicted
+++ resolved
@@ -1,13 +1,4 @@
-<<<<<<< HEAD
-"""
-INRO binary matrix formats
-==========================
-
-For working with binary matrix formats used by INRO Emme software.
-"""
 from typing import Union, List
-=======
->>>>>>> af09caa2
 import numpy as np
 import pandas as pd
 
